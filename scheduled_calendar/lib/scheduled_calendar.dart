library scheduled_calendar;

import 'package:flutter/material.dart' hide DateUtils;
import 'package:flutter/rendering.dart';
import 'package:flutter_mobx/flutter_mobx.dart';
import 'package:infinite_scroll_pagination/infinite_scroll_pagination.dart';
import 'package:provider/provider.dart';
import 'package:scheduled_calendar/calendar_state/calendar_state.dart';
import 'package:scheduled_calendar/utils/date_models.dart';
import 'package:scheduled_calendar/utils/date_utils.dart';
import 'package:scheduled_calendar/utils/enums.dart';
import 'package:scheduled_calendar/utils/styles.dart';
import 'package:scheduled_calendar/utils/typedefs.dart';
import 'package:scheduled_calendar/widgets/month_view.dart';
import 'package:scheduled_calendar/widgets/weeks_separator.dart';

class ScheduledCalendar extends StatefulWidget {
  ScheduledCalendar({
    super.key,
    this.minDate,
    this.maxDate,
    DateTime? initialDate,
    this.monthNameBuilder,
    this.dayBuilder,
    this.addAutomaticKeepAlives = false,
    this.onMonthLoaded,
    this.onPaginationCompleted,
    this.invisibleMonthsThreshold = 1,
    this.physics,
    this.scrollController,
    this.listPadding = const EdgeInsets.symmetric(horizontal: 16),
    this.startWeekWithSunday = false,
<<<<<<< HEAD
    this.weekdaysToHide = const [],
    this.onDayPressed,
    this.selectedDateCardBuilder,
    this.disableInteraction = false,
    this.selectedDateCardAnimationDuration,
    this.selectedDateCardAnimationCurve,
=======
    this.nextAvailableDate,
    this.role,
    this.dayStyle = const ScheduledCalendarDayStyle(),
    this.weeksSeparator = const WeeksSeparator(),
    this.centerMonthName = false,
    this.monthNameTextStyle = const TextStyle(
      fontSize: 15,
      fontWeight: FontWeight.w600,
      color: Color(0xFFEFD23C),
    ),
    this.monthNameDisplay = MonthNameDisplay.full,
    this.displayYearInMonthName = false,
    this.monthNameLocale,
    this.appointmentBadgeStyle = const AppointmentBadgeStyle(),
    this.isCalendarMode = false,
>>>>>>> 00cdacfc
  }) : initialDate = initialDate ?? DateTime.now().removeTime();

  /// the [DateTime] to start the calendar from, if no [startDate] is provided
  /// `DateTime.now()` will be used
  final DateTime? minDate;

  /// optional [DateTime] to end the calendar pagination, of no [endDate] is
  /// provided the calendar can paginate indefinitely
  final DateTime? maxDate;

  /// the initial date displayed by the calendar.
  /// if inititial date is nulll, the start date will be used
  final DateTime initialDate;

  /// a Builder used for month header generation. a default [MonthNameBuilder] is
  /// used when no custom [MonthNameBuilder] is provided.
  /// * [context]
  /// * [int] year: 2021
  /// * [int] month: 1-12
  final MonthNameBuilder? monthNameBuilder;

  /// a Builder used for day generation. a default [DateBuilder] is
  /// used when no custom [DateBuilder] is provided.
  /// * [context]
  /// * [DateTime] date
  final DateBuilder? dayBuilder;

  /// if the calendar should stay cached when the widget is no longer loaded.
  /// this can be used for maintaining the last state. defaults to `false`
  final bool addAutomaticKeepAlives;

  /// callback when a new paginated month is loaded.
  final OnMonthLoaded? onMonthLoaded;

  /// called when the calendar pagination is completed. if no [minDate] or [maxDate] is
  /// provided this method is never called for that direction
  final ValueChanged<PaginationDirection>? onPaginationCompleted;

  /// how many months should be loaded outside of the view. defaults to `1`
  final int invisibleMonthsThreshold;

  /// list padding, defaults to `0`
  final EdgeInsets listPadding;

  /// scroll physics, defaults to matching platform conventions
  final ScrollPhysics? physics;

  /// scroll controller for making programmable scroll interactions
  final ScrollController? scrollController;

  /// Select start day of the week to be Sunday. Defaults to 'false'
  final bool startWeekWithSunday;

  /// Date when the next schedule week will be available
  final DateTime? nextAvailableDate;

  /// User role: performer or client
  final Role? role;

  /// Default day view style
  final ScheduledCalendarDayStyle dayStyle;

  /// Select wether center month name or leave it below the week start. Defaults to 'false'
  final bool centerMonthName;

  /// Separator between weeks in month
  final Widget weeksSeparator;

  /// Text style of month name
  final TextStyle monthNameTextStyle;

  /// Way of the month name displaying: full or short. Defaults to 'full'
  final MonthNameDisplay monthNameDisplay;

  /// Select wether display year in month name or no. Defaults to 'false'
  final bool displayYearInMonthName;

  /// Locale of month name
  final String? monthNameLocale;

  /// If calender mode is, badge view with appointments number is displaying under the date.
  /// Defaults to 'false'
  final bool isCalendarMode;

  /// Appointments number badge style
  final AppointmentBadgeStyle appointmentBadgeStyle;

  ///Callback that overrides behaviour of calendar day interaction
  ///By default, calendar will show a card, appearing below the week of selected day,
  ///which is customizable via [selectedDateCardBuilder]
  ///The argument is null when pressing the selected day again
  final DateCallback? onDayPressed;

  ///Widget, used to display card when a day is tappped
  final DateBuilder? selectedDateCardBuilder;

  ///Whether to disable calendar interaction or not
  ///if this is set to true, [onDayPressed] will be ignored
  final bool disableInteraction;

  final Duration? selectedDateCardAnimationDuration;

  final Curve? selectedDateCardAnimationCurve;

  @override
  _ScheduledCalendarState createState() => _ScheduledCalendarState();
}

class _ScheduledCalendarState extends State<ScheduledCalendar> {
  late PagingController<int, Month> _pagingReplyUpController;
  late PagingController<int, Month> _pagingReplyDownController;

  final Key downListKey = UniqueKey();
  late bool hideUp;
<<<<<<< HEAD

  void _onDayTapped(BuildContext context, DateTime? date) {
    final state = context.read<CalendarState>();
    if (state.interaction != CalendarInteraction.disabled) {
      widget.onDayPressed?.call(date);
      state.setDate(date);
    }
=======
  DateTime? _selectedDate;

  void _onDayTapped(DateTime? date) {
    setState(() {
      _selectedDate = date;
    });
>>>>>>> 00cdacfc
  }

  @override
  void initState() {
    super.initState();

    if (widget.minDate != null &&
        widget.initialDate.isBefore(widget.minDate!)) {
      throw ArgumentError("initialDate cannot be before minDate");
    }

    if (widget.maxDate != null && widget.initialDate.isAfter(widget.maxDate!)) {
      throw ArgumentError("initialDate cannot be after maxDate");
    }

    hideUp = !(widget.minDate == null ||
        !widget.minDate!.isSameMonth(widget.initialDate));

    _pagingReplyUpController = PagingController<int, Month>(
      firstPageKey: 0,
      invisibleItemsThreshold: widget.invisibleMonthsThreshold,
    );
    _pagingReplyUpController.addPageRequestListener(_fetchUpPage);
    _pagingReplyUpController.addStatusListener(paginationStatusUp);

    _pagingReplyDownController = PagingController<int, Month>(
      firstPageKey: 0,
      invisibleItemsThreshold: widget.invisibleMonthsThreshold,
    );
    _pagingReplyDownController.addPageRequestListener(_fetchDownPage);
    _pagingReplyDownController.addStatusListener(paginationStatusDown);
  }

  @override
  void didUpdateWidget(covariant ScheduledCalendar oldWidget) {
    super.didUpdateWidget(oldWidget);

    if (widget.minDate != oldWidget.minDate) {
      _pagingReplyUpController.refresh();

      hideUp = !(widget.minDate == null ||
          !widget.minDate!.isSameMonth(widget.initialDate));
    }
  }

  void paginationStatusUp(PagingStatus state) {
    if (state == PagingStatus.completed) {
      return widget.onPaginationCompleted?.call(PaginationDirection.up);
    }
  }

  void paginationStatusDown(PagingStatus state) {
    if (state == PagingStatus.completed) {
      return widget.onPaginationCompleted?.call(PaginationDirection.down);
    }
  }

  /// fetch a new [Month] object based on the [pageKey] which is the Nth month
  /// from the start date
  void _fetchUpPage(int pageKey) async {
    try {
      final month = DateUtils.getMonth(
        DateTime(widget.initialDate.year, widget.initialDate.month - 1, 1),
        widget.minDate,
        pageKey,
        true,
        startWeekWithSunday: widget.startWeekWithSunday,
      );

      WidgetsBinding.instance.addPostFrameCallback(
        (_) => widget.onMonthLoaded?.call(month.year, month.month),
      );

      final newItems = [month];
      final isLastPage = widget.minDate != null &&
          widget.minDate!.isSameDayOrAfter(month.weeks.first.firstDay);

      if (isLastPage) {
        return _pagingReplyUpController.appendLastPage(newItems);
      }

      final nextPageKey = pageKey + newItems.length;
      _pagingReplyUpController.appendPage(newItems, nextPageKey);
    } catch (_) {
      _pagingReplyUpController.error;
    }
  }

  void _fetchDownPage(int pageKey) async {
    try {
      final month = DateUtils.getMonth(
        widget.minDate ??
            DateTime(
              widget.initialDate.year,
              widget.initialDate.month,
              1,
            ),
        widget.maxDate,
        pageKey,
        false,
        startWeekWithSunday: widget.startWeekWithSunday,
      );

      WidgetsBinding.instance.addPostFrameCallback(
        (_) => widget.onMonthLoaded?.call(month.year, month.month),
      );

      final newItems = [month];
      final isLastPage = widget.maxDate != null &&
          widget.maxDate!.isSameDayOrBefore(month.weeks.last.lastDay);

      if (isLastPage) {
        return _pagingReplyDownController.appendLastPage(newItems);
      }

      final nextPageKey = pageKey + newItems.length;
      _pagingReplyDownController.appendPage(newItems, nextPageKey);
    } catch (_) {
      _pagingReplyDownController.error;
    }
  }

  EdgeInsets _getDownListPadding() {
    final double paddingTop = hideUp ? widget.listPadding.top : 0;
    return EdgeInsets.fromLTRB(widget.listPadding.left, paddingTop,
        widget.listPadding.right, widget.listPadding.bottom);
  }

  @override
  Widget build(BuildContext context) {
<<<<<<< HEAD
    return Provider(
      create: (_) {
        CalendarInteraction interaction;
        if (widget.disableInteraction) {
          interaction = CalendarInteraction.disabled;
        } else {
          interaction = widget.onDayPressed != null
              ? CalendarInteraction.action
              : CalendarInteraction.dateCard;
        }
        return CalendarState(interaction: interaction);
      },
      child: Observer(
        builder: (context) {
          final selectedDate = context.watch<CalendarState>().selectedDate;
          return Scrollable(
            controller: widget.scrollController,
            physics: widget.physics,
            viewportBuilder: (BuildContext context, ViewportOffset position) {
              return Viewport(
                offset: position,
                center: downListKey,
                slivers: [
                  if (!hideUp)
                    SliverPadding(
                      padding: EdgeInsets.fromLTRB(widget.listPadding.left,
                          widget.listPadding.top, widget.listPadding.right, 0),
                      sliver: PagedSliverList(
                        pagingController: _pagingReplyUpController,
                        builderDelegate: PagedChildBuilderDelegate<Month>(
                          itemBuilder:
                              (BuildContext context, Month month, int index) {
                            return MonthView(
                              selectedDateCardAnimationCurve:
                                  widget.selectedDateCardAnimationCurve,
                              selectedDateCardAnimationDuration:
                                  widget.selectedDateCardAnimationDuration,
                              selectedDateCardBuilder:
                                  widget.selectedDateCardBuilder,
                              month: month,
                              selectedDate: selectedDate,
                              monthNameBuilder: widget.monthBuilder,
                              centerMonthName: false,
                              dayBuilder: widget.dayBuilder,
                              onDayPressed: (date) =>
                                  _onDayTapped(context, date),
                              startWeekWithSunday: widget.startWeekWithSunday,
                              weekDaysToHide: widget.weekdaysToHide,
                              weeksSeparator: Container(
                                margin:
                                    const EdgeInsets.symmetric(vertical: 20),
                                height: 1,
                                color: const Color(0xFF5C5B5F),
                              ),
                            );
                          },
                        ),
                      ),
                    ),
                  SliverPadding(
                    key: downListKey,
                    padding: _getDownListPadding(),
                    sliver: PagedSliverList(
                      pagingController: _pagingReplyDownController,
                      builderDelegate: PagedChildBuilderDelegate<Month>(
                        itemBuilder:
                            (BuildContext context, Month month, int index) {
                          return MonthView(
                            selectedDateCardAnimationCurve:
                                widget.selectedDateCardAnimationCurve,
                            selectedDateCardAnimationDuration:
                                widget.selectedDateCardAnimationDuration,
                            selectedDateCardBuilder:
                                widget.selectedDateCardBuilder,
                            selectedDate: selectedDate,
                            month: month,
                            monthNameBuilder: widget.monthBuilder,
                            centerMonthName: false,
                            dayBuilder: widget.dayBuilder,
                            onDayPressed: (date) => _onDayTapped(context, date),
                            startWeekWithSunday: widget.startWeekWithSunday,
                            weekDaysToHide: widget.weekdaysToHide,
                            weeksSeparator: Container(
                              margin: const EdgeInsets.symmetric(vertical: 20),
                              height: 1,
                              color: const Color(0xFF5C5B5F),
                            ),
                            minDate: widget.minDate != null &&
                                    widget.minDate!.month == month.month
                                ? widget.minDate
                                : DateTime(month.year, month.month, 1),
                            maxDate: widget.maxDate != null &&
                                    widget.maxDate!.month == month.month
                                ? widget.maxDate
                                : DateTime(month.year, month.month + 1, -1),
                          );
                        },
                      ),
                    ),
                  ),
                ],
              );
            },
          );
        },
      ),
=======
    return Scrollable(
      controller: widget.scrollController,
      physics: widget.physics,
      viewportBuilder: (BuildContext context, ViewportOffset position) {
        return Viewport(
          offset: position,
          center: downListKey,
          slivers: [
            if (!hideUp)
              SliverPadding(
                padding: EdgeInsets.fromLTRB(widget.listPadding.left,
                    widget.listPadding.top, widget.listPadding.right, 0),
                sliver: PagedSliverList(
                  pagingController: _pagingReplyUpController,
                  builderDelegate: PagedChildBuilderDelegate<Month>(
                    itemBuilder:
                        (BuildContext context, Month month, int index) {
                      return MonthView(
                        month: month,
                        selectedDate: _selectedDate,
                        monthNameBuilder: widget.monthNameBuilder,
                        centerMonthName: widget.centerMonthName,
                        dayBuilder: widget.dayBuilder,
                        onDayPressed: _onDayTapped,
                        startWeekWithSunday: widget.startWeekWithSunday,
                        weeksSeparator: widget.weeksSeparator,
                        minDate: widget.minDate != null &&
                                widget.minDate!.month == month.month
                            ? widget.minDate
                            : DateTime(month.year, month.month, 1),
                        maxDate: widget.maxDate != null &&
                                widget.maxDate!.month == month.month
                            ? widget.maxDate
                            : DateTime(month.year, month.month + 1, -1),
                        dayStyle: widget.dayStyle,
                        monthNameTextStyle: widget.monthNameTextStyle,
                        monthNameDisplay: widget.monthNameDisplay,
                        displayYearInMonthName: widget.displayYearInMonthName,
                        isCalendarMode: widget.isCalendarMode,
                        appointmentBadgeStyle: widget.appointmentBadgeStyle,
                      );
                    },
                  ),
                ),
              ),
            SliverPadding(
              key: downListKey,
              padding: _getDownListPadding(),
              sliver: PagedSliverList(
                pagingController: _pagingReplyDownController,
                builderDelegate: PagedChildBuilderDelegate<Month>(
                  itemBuilder: (BuildContext context, Month month, int index) {
                    return MonthView(
                      selectedDate: _selectedDate,
                      month: month,
                      monthNameBuilder: widget.monthNameBuilder,
                      centerMonthName: false,
                      dayBuilder: widget.dayBuilder,
                      onDayPressed: _onDayTapped,
                      startWeekWithSunday: widget.startWeekWithSunday,
                      weeksSeparator: Container(
                        margin: const EdgeInsets.symmetric(vertical: 20),
                        height: 1,
                        color: const Color(0xFF5C5B5F),
                      ),
                      minDate: widget.minDate != null &&
                              widget.minDate!.month == month.month
                          ? widget.minDate
                          : DateTime(month.year, month.month, 1),
                      maxDate: widget.maxDate != null &&
                              widget.maxDate!.month == month.month
                          ? widget.maxDate
                          : DateTime(month.year, month.month + 1, -1),
                      dayStyle: widget.dayStyle,
                      monthNameTextStyle: widget.monthNameTextStyle,
                      monthNameDisplay: widget.monthNameDisplay,
                      displayYearInMonthName: widget.displayYearInMonthName,
                      isCalendarMode: widget.isCalendarMode,
                      appointmentBadgeStyle: widget.appointmentBadgeStyle,
                    );
                  },
                ),
              ),
            ),
          ],
        );
      },
>>>>>>> 00cdacfc
    );
  }

  @override
  void dispose() {
    _pagingReplyUpController.dispose();
    _pagingReplyDownController.dispose();
    super.dispose();
  }
}<|MERGE_RESOLUTION|>--- conflicted
+++ resolved
@@ -30,14 +30,11 @@
     this.scrollController,
     this.listPadding = const EdgeInsets.symmetric(horizontal: 16),
     this.startWeekWithSunday = false,
-<<<<<<< HEAD
-    this.weekdaysToHide = const [],
     this.onDayPressed,
     this.selectedDateCardBuilder,
     this.disableInteraction = false,
     this.selectedDateCardAnimationDuration,
     this.selectedDateCardAnimationCurve,
-=======
     this.nextAvailableDate,
     this.role,
     this.dayStyle = const ScheduledCalendarDayStyle(),
@@ -53,7 +50,6 @@
     this.monthNameLocale,
     this.appointmentBadgeStyle = const AppointmentBadgeStyle(),
     this.isCalendarMode = false,
->>>>>>> 00cdacfc
   }) : initialDate = initialDate ?? DateTime.now().removeTime();
 
   /// the [DateTime] to start the calendar from, if no [startDate] is provided
@@ -168,7 +164,6 @@
 
   final Key downListKey = UniqueKey();
   late bool hideUp;
-<<<<<<< HEAD
 
   void _onDayTapped(BuildContext context, DateTime? date) {
     final state = context.read<CalendarState>();
@@ -176,14 +171,6 @@
       widget.onDayPressed?.call(date);
       state.setDate(date);
     }
-=======
-  DateTime? _selectedDate;
-
-  void _onDayTapped(DateTime? date) {
-    setState(() {
-      _selectedDate = date;
-    });
->>>>>>> 00cdacfc
   }
 
   @override
@@ -314,7 +301,6 @@
 
   @override
   Widget build(BuildContext context) {
-<<<<<<< HEAD
     return Provider(
       create: (_) {
         CalendarInteraction interaction;
@@ -356,19 +342,26 @@
                                   widget.selectedDateCardBuilder,
                               month: month,
                               selectedDate: selectedDate,
-                              monthNameBuilder: widget.monthBuilder,
+                              monthNameBuilder: widget.monthNameBuilder,
                               centerMonthName: false,
                               dayBuilder: widget.dayBuilder,
                               onDayPressed: (date) =>
                                   _onDayTapped(context, date),
                               startWeekWithSunday: widget.startWeekWithSunday,
-                              weekDaysToHide: widget.weekdaysToHide,
                               weeksSeparator: Container(
                                 margin:
                                     const EdgeInsets.symmetric(vertical: 20),
                                 height: 1,
                                 color: const Color(0xFF5C5B5F),
                               ),
+                              dayStyle: widget.dayStyle,
+                              monthNameTextStyle: widget.monthNameTextStyle,
+                              monthNameDisplay: widget.monthNameDisplay,
+                              displayYearInMonthName:
+                                  widget.displayYearInMonthName,
+                              isCalendarMode: widget.isCalendarMode,
+                              appointmentBadgeStyle:
+                                  widget.appointmentBadgeStyle,
                             );
                           },
                         ),
@@ -391,12 +384,11 @@
                                 widget.selectedDateCardBuilder,
                             selectedDate: selectedDate,
                             month: month,
-                            monthNameBuilder: widget.monthBuilder,
+                            monthNameBuilder: widget.monthNameBuilder,
                             centerMonthName: false,
                             dayBuilder: widget.dayBuilder,
                             onDayPressed: (date) => _onDayTapped(context, date),
                             startWeekWithSunday: widget.startWeekWithSunday,
-                            weekDaysToHide: widget.weekdaysToHide,
                             weeksSeparator: Container(
                               margin: const EdgeInsets.symmetric(vertical: 20),
                               height: 1,
@@ -410,6 +402,13 @@
                                     widget.maxDate!.month == month.month
                                 ? widget.maxDate
                                 : DateTime(month.year, month.month + 1, -1),
+                            dayStyle: widget.dayStyle,
+                            monthNameTextStyle: widget.monthNameTextStyle,
+                            monthNameDisplay: widget.monthNameDisplay,
+                            displayYearInMonthName:
+                                widget.displayYearInMonthName,
+                            isCalendarMode: widget.isCalendarMode,
+                            appointmentBadgeStyle: widget.appointmentBadgeStyle,
                           );
                         },
                       ),
@@ -421,95 +420,6 @@
           );
         },
       ),
-=======
-    return Scrollable(
-      controller: widget.scrollController,
-      physics: widget.physics,
-      viewportBuilder: (BuildContext context, ViewportOffset position) {
-        return Viewport(
-          offset: position,
-          center: downListKey,
-          slivers: [
-            if (!hideUp)
-              SliverPadding(
-                padding: EdgeInsets.fromLTRB(widget.listPadding.left,
-                    widget.listPadding.top, widget.listPadding.right, 0),
-                sliver: PagedSliverList(
-                  pagingController: _pagingReplyUpController,
-                  builderDelegate: PagedChildBuilderDelegate<Month>(
-                    itemBuilder:
-                        (BuildContext context, Month month, int index) {
-                      return MonthView(
-                        month: month,
-                        selectedDate: _selectedDate,
-                        monthNameBuilder: widget.monthNameBuilder,
-                        centerMonthName: widget.centerMonthName,
-                        dayBuilder: widget.dayBuilder,
-                        onDayPressed: _onDayTapped,
-                        startWeekWithSunday: widget.startWeekWithSunday,
-                        weeksSeparator: widget.weeksSeparator,
-                        minDate: widget.minDate != null &&
-                                widget.minDate!.month == month.month
-                            ? widget.minDate
-                            : DateTime(month.year, month.month, 1),
-                        maxDate: widget.maxDate != null &&
-                                widget.maxDate!.month == month.month
-                            ? widget.maxDate
-                            : DateTime(month.year, month.month + 1, -1),
-                        dayStyle: widget.dayStyle,
-                        monthNameTextStyle: widget.monthNameTextStyle,
-                        monthNameDisplay: widget.monthNameDisplay,
-                        displayYearInMonthName: widget.displayYearInMonthName,
-                        isCalendarMode: widget.isCalendarMode,
-                        appointmentBadgeStyle: widget.appointmentBadgeStyle,
-                      );
-                    },
-                  ),
-                ),
-              ),
-            SliverPadding(
-              key: downListKey,
-              padding: _getDownListPadding(),
-              sliver: PagedSliverList(
-                pagingController: _pagingReplyDownController,
-                builderDelegate: PagedChildBuilderDelegate<Month>(
-                  itemBuilder: (BuildContext context, Month month, int index) {
-                    return MonthView(
-                      selectedDate: _selectedDate,
-                      month: month,
-                      monthNameBuilder: widget.monthNameBuilder,
-                      centerMonthName: false,
-                      dayBuilder: widget.dayBuilder,
-                      onDayPressed: _onDayTapped,
-                      startWeekWithSunday: widget.startWeekWithSunday,
-                      weeksSeparator: Container(
-                        margin: const EdgeInsets.symmetric(vertical: 20),
-                        height: 1,
-                        color: const Color(0xFF5C5B5F),
-                      ),
-                      minDate: widget.minDate != null &&
-                              widget.minDate!.month == month.month
-                          ? widget.minDate
-                          : DateTime(month.year, month.month, 1),
-                      maxDate: widget.maxDate != null &&
-                              widget.maxDate!.month == month.month
-                          ? widget.maxDate
-                          : DateTime(month.year, month.month + 1, -1),
-                      dayStyle: widget.dayStyle,
-                      monthNameTextStyle: widget.monthNameTextStyle,
-                      monthNameDisplay: widget.monthNameDisplay,
-                      displayYearInMonthName: widget.displayYearInMonthName,
-                      isCalendarMode: widget.isCalendarMode,
-                      appointmentBadgeStyle: widget.appointmentBadgeStyle,
-                    );
-                  },
-                ),
-              ),
-            ),
-          ],
-        );
-      },
->>>>>>> 00cdacfc
     );
   }
 
