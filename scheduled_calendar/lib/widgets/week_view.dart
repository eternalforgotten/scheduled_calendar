--- conflicted
+++ resolved
@@ -4,35 +4,30 @@
 import 'package:scheduled_calendar/utils/date_utils.dart';
 import 'package:scheduled_calendar/utils/enums.dart';
 import 'package:scheduled_calendar/utils/styles.dart';
-<<<<<<< HEAD
 import 'package:scheduled_calendar/utils/typedefs.dart';
-import 'package:scheduled_calendar/widgets/badge_view.dart';
-import 'package:scheduled_calendar/widgets/default_day_view.dart';
-=======
 import 'package:scheduled_calendar/widgets/day_view.dart';
 import 'package:scheduled_calendar/widgets/weeks_separator.dart';
->>>>>>> 00cdacfc
 
 class WeekView extends StatefulWidget {
   final List<DateTime> week;
   final DateTime? selectedDate;
   final Widget weeksSeparator;
-<<<<<<< HEAD
   final DateCallback? onDayPressed;
   final DateBuilder? selectedDateCardBuilder;
   final Duration selectedDateCardAnimationDuration;
   final Curve selectedDateCardAnimationCurve;
-=======
   final ScheduledCalendarDayStyle dayStyle;
   final bool isCalendarMode;
   final AppointmentBadgeStyle appointmentBadgeStyle;
-  final void Function(DateTime?)? onDayPressed;
->>>>>>> 00cdacfc
   const WeekView(
     this.week, {
     super.key,
     this.selectedDate,
-<<<<<<< HEAD
+    this.weeksSeparator = const WeeksSeparator(),
+    this.dayStyle = const ScheduledCalendarDayStyle(),
+    this.onDayPressed,
+    this.isCalendarMode = false,
+    this.appointmentBadgeStyle = const AppointmentBadgeStyle(),
     this.selectedDateCardBuilder,
     Duration? selectedDateCardAnimationDuration,
     Curve? selectedDateCardAnimationCurve,
@@ -40,14 +35,6 @@
             selectedDateCardAnimationCurve ?? Curves.linear,
         selectedDateCardAnimationDuration = selectedDateCardAnimationDuration ??
             const Duration(milliseconds: 400);
-=======
-    this.weeksSeparator = const WeeksSeparator(),
-    this.dayStyle = const ScheduledCalendarDayStyle(),
-    this.onDayPressed,
-    this.isCalendarMode = false,
-    this.appointmentBadgeStyle = const AppointmentBadgeStyle(),
-  });
->>>>>>> 00cdacfc
 
   @override
   State<WeekView> createState() => _WeekViewState();
@@ -73,7 +60,6 @@
   @override
   void didUpdateWidget(covariant WeekView oldWidget) {
     super.didUpdateWidget(oldWidget);
-<<<<<<< HEAD
     if (interaction == CalendarInteraction.dateCard) {
       final date = widget.selectedDate;
       final oldDate = oldWidget.selectedDate;
@@ -92,24 +78,6 @@
           dateToDisplay = oldDate;
           _collapse();
         }
-=======
-    final date = widget.selectedDate;
-    final oldDate = oldWidget.selectedDate;
-    if (date != null) {
-      final dateInWeek = date.isSameDayOrAfter(widget.week.first) &&
-          date.isSameDayOrBefore(widget.week.last);
-      if (dateInWeek) {
-        dateToDisplay = date;
-        _expand();
-      } else {
-        dateToDisplay = oldDate;
-        _collapse();
-      }
-    } else {
-      if (oldDate != null) {
-        dateToDisplay = oldDate;
-        _collapse();
->>>>>>> 00cdacfc
       }
     }
   }
@@ -166,8 +134,7 @@
                           } else {
                             widget.onDayPressed?.call(date);
                           }
-                        }
-                        else {
+                        } else {
                           widget.onDayPressed?.call(date);
                         }
                       },
@@ -227,7 +194,6 @@
 
   @override
   Widget build(BuildContext context) {
-<<<<<<< HEAD
     return SizeTransition(
       sizeFactor: controller,
       child: Container(
@@ -242,20 +208,6 @@
           style: TextStyle(
             fontSize: 16,
           ),
-=======
-    return AnimatedContainer(
-      duration: const Duration(milliseconds: 400),
-      alignment: Alignment.center,
-      height: expanded ? 100 : 0,
-      decoration: BoxDecoration(
-        borderRadius: BorderRadius.circular(10),
-        color: Colors.amber,
-      ),
-      child: Text(
-        date.toString(),
-        style: const TextStyle(
-          fontSize: 16,
->>>>>>> 00cdacfc
         ),
       ),
     );
