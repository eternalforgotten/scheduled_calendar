--- conflicted
+++ resolved
@@ -1,10 +1,5 @@
 import 'package:flutter/material.dart';
-<<<<<<< HEAD
-=======
-import 'package:provider/provider.dart';
-import 'package:scheduled_calendar/calendar_state/calendar_state.dart';
 import 'package:scheduled_calendar/utils/date_models.dart';
->>>>>>> 542667cb
 import 'package:scheduled_calendar/utils/date_utils.dart';
 import 'package:scheduled_calendar/utils/enums.dart';
 import 'package:scheduled_calendar/utils/styles.dart';
@@ -33,12 +28,9 @@
   final String? locale;
   final ClientBookingCardStyle clientCardStyle;
   final ValueChanged<DateTime> onClientCardButtonPressed;
-<<<<<<< HEAD
   final CalendarInteraction interaction;
-=======
   final PerformerCardStyle performerCardStyle;
   final ValueChanged<List<Period>> onPerformerCardButtonPressed;
->>>>>>> 542667cb
   const WeekView(
     this.week, {
     this.startWeekWithSunday = false,
@@ -59,12 +51,9 @@
     this.locale,
     required this.clientCardStyle,
     required this.onClientCardButtonPressed,
-<<<<<<< HEAD
     required this.interaction,
-=======
     required this.performerCardStyle,
     required this.onPerformerCardButtonPressed,
->>>>>>> 542667cb
   })  : selectedDateCardAnimationCurve =
             selectedDateCardAnimationCurve ?? Curves.linear,
         selectedDateCardAnimationDuration = selectedDateCardAnimationDuration ??
