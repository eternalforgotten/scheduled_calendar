import 'package:flutter/material.dart' hide DateUtils;
import 'package:scheduled_calendar/utils/date_models.dart';
import 'package:scheduled_calendar/utils/date_utils.dart';
import 'package:scheduled_calendar/utils/enums.dart';
import 'package:scheduled_calendar/utils/styles.dart';
import 'package:scheduled_calendar/utils/typedefs.dart';
import 'package:scheduled_calendar/widgets/month_name_view.dart';
import 'package:scheduled_calendar/widgets/week_view.dart';
import 'package:scheduled_calendar/widgets/weeks_separator.dart';

class MonthView extends StatelessWidget {
  const MonthView({
    super.key,
    required this.month,
    this.centerMonthName = false,
    this.weeksSeparator = const WeeksSeparator(),
    required this.startWeekWithSunday,
    this.monthNameBuilder,
    this.dayBuilder,
    this.minDate,
    this.maxDate,
    this.selectedDate,
<<<<<<< HEAD
    this.selectedDateCardBuilder,
    this.selectedDateCardAnimationCurve,
    this.selectedDateCardAnimationDuration,
=======
    this.dayStyle = const ScheduledCalendarDayStyle(),
    this.onDayPressed,
    this.monthNameTextStyle = const TextStyle(
      fontSize: 15,
      fontWeight: FontWeight.w600,
      color: Color(0xFFEFD23C),
    ),
    this.monthNameDisplay = MonthNameDisplay.full,
    this.displayYearInMonthName = false,
    this.monthNameLocale,
    this.isCalendarMode = false,
    required this.appointmentBadgeStyle,
>>>>>>> 00cdacfc
  });

  final Month month;
  final bool centerMonthName;
  final Widget weeksSeparator;
<<<<<<< HEAD
  final DateBuilder? dayBuilder;
  final DateCallback? onDayPressed;
=======
>>>>>>> 00cdacfc
  final bool startWeekWithSunday;
  final MonthNameBuilder? monthNameBuilder;
  final DayBuilder? dayBuilder;
  final DateTime? minDate;
  final DateTime? maxDate;
  final DateTime? selectedDate;
<<<<<<< HEAD
  final DateBuilder? selectedDateCardBuilder;
  final Duration? selectedDateCardAnimationDuration;
  final Curve? selectedDateCardAnimationCurve;
=======
  final TextStyle monthNameTextStyle;
  final MonthNameDisplay monthNameDisplay;
  final bool displayYearInMonthName;
  final String? monthNameLocale;
  final ScheduledCalendarDayStyle dayStyle;
  final bool isCalendarMode;
  final AppointmentBadgeStyle appointmentBadgeStyle;
  final ValueChanged<DateTime?>? onDayPressed;
>>>>>>> 00cdacfc

  @override
  Widget build(BuildContext context) {
    final weeksList = DateUtils.weeksList(
      month: month,
      minDate: minDate,
      maxDate: maxDate,
    );

<<<<<<< HEAD
    return Padding(
      padding: const EdgeInsets.symmetric(horizontal: 16),
      child: Column(
        children: <Widget>[
          /// display the default month header if none is provided
          Row(
            mainAxisAlignment: centerMonthName
                ? MainAxisAlignment.center
                : MainAxisAlignment.start,
            children: [
              centerMonthName
                  ? const SizedBox()
                  : weeksList.first.first.weekday > 1
                      ? Spacer(
                          flex: weeksList.first.first.weekday - 1,
                        )
                      : const SizedBox(),
              Flexible(
                flex: centerMonthName ? 1 : weeksList.first.length,
                child:
                    monthNameBuilder?.call(context, month.month, month.year) ??
                        DefaultMonthNameView(
                          month: month,
                          year: month.year,
                          monthNameTextStyle: const TextStyle(
                            fontSize: 15,
                            fontWeight: FontWeight.w600,
                            color: Color(0xFFEFD23C),
                          ),
                          monthNameDisplay: MonthDisplay.short,
                        ),
              ),
            ],
          ),
          Column(
            children: [
              ...weeksList
                  .map(
                    (week) => WeekView(
                      week,
                      weeksSeparator: weeksSeparator,
                      onDayPressed: onDayPressed,
                      selectedDate: selectedDate,
                      selectedDateCardBuilder: selectedDateCardBuilder,
                      selectedDateCardAnimationCurve: selectedDateCardAnimationCurve,
                      selectedDateCardAnimationDuration: selectedDateCardAnimationDuration,
                    ),
                  )
                  .toList(),
            ],
          ),
          const SizedBox(height: 20),
        ],
      ),
=======
    return Column(
      children: <Widget>[
        /// display the default month header if none is provided
        Row(
          mainAxisAlignment: centerMonthName
              ? MainAxisAlignment.center
              : MainAxisAlignment.start,
          children: [
            centerMonthName
                ? const SizedBox()
                : weeksList.first.first.weekday > 1
                    ? Spacer(
                        flex: weeksList.first.first.weekday - 1,
                      )
                    : const SizedBox(),
            Flexible(
              flex: centerMonthName ? 1 : weeksList.first.length,
              child: monthNameBuilder?.call(context, month.month, month.year) ??
                  MonthNameView(
                    month,
                    monthNameTextStyle: monthNameTextStyle,
                    monthNameDisplay: monthNameDisplay,
                    displayYear: false,
                    nameLocale: monthNameLocale,
                  ),
            ),
          ],
        ),
        Column(
          children: [
            ...weeksList
                .map(
                  (week) => WeekView(
                    week,
                    weeksSeparator: weeksSeparator,
                    onDayPressed: onDayPressed,
                    selectedDate: selectedDate,
                    dayStyle: dayStyle,
                    appointmentBadgeStyle: appointmentBadgeStyle,
                    isCalendarMode: isCalendarMode,
                  ),
                )
                .toList(),
          ],
        ),
        const SizedBox(height: 20),
      ],
>>>>>>> 00cdacfc
    );
  }
}<|MERGE_RESOLUTION|>--- conflicted
+++ resolved
@@ -20,11 +20,9 @@
     this.minDate,
     this.maxDate,
     this.selectedDate,
-<<<<<<< HEAD
     this.selectedDateCardBuilder,
     this.selectedDateCardAnimationCurve,
     this.selectedDateCardAnimationDuration,
-=======
     this.dayStyle = const ScheduledCalendarDayStyle(),
     this.onDayPressed,
     this.monthNameTextStyle = const TextStyle(
@@ -37,28 +35,21 @@
     this.monthNameLocale,
     this.isCalendarMode = false,
     required this.appointmentBadgeStyle,
->>>>>>> 00cdacfc
   });
 
   final Month month;
   final bool centerMonthName;
   final Widget weeksSeparator;
-<<<<<<< HEAD
   final DateBuilder? dayBuilder;
   final DateCallback? onDayPressed;
-=======
->>>>>>> 00cdacfc
   final bool startWeekWithSunday;
   final MonthNameBuilder? monthNameBuilder;
-  final DayBuilder? dayBuilder;
   final DateTime? minDate;
   final DateTime? maxDate;
   final DateTime? selectedDate;
-<<<<<<< HEAD
   final DateBuilder? selectedDateCardBuilder;
   final Duration? selectedDateCardAnimationDuration;
   final Curve? selectedDateCardAnimationCurve;
-=======
   final TextStyle monthNameTextStyle;
   final MonthNameDisplay monthNameDisplay;
   final bool displayYearInMonthName;
@@ -66,8 +57,6 @@
   final ScheduledCalendarDayStyle dayStyle;
   final bool isCalendarMode;
   final AppointmentBadgeStyle appointmentBadgeStyle;
-  final ValueChanged<DateTime?>? onDayPressed;
->>>>>>> 00cdacfc
 
   @override
   Widget build(BuildContext context) {
@@ -77,62 +66,6 @@
       maxDate: maxDate,
     );
 
-<<<<<<< HEAD
-    return Padding(
-      padding: const EdgeInsets.symmetric(horizontal: 16),
-      child: Column(
-        children: <Widget>[
-          /// display the default month header if none is provided
-          Row(
-            mainAxisAlignment: centerMonthName
-                ? MainAxisAlignment.center
-                : MainAxisAlignment.start,
-            children: [
-              centerMonthName
-                  ? const SizedBox()
-                  : weeksList.first.first.weekday > 1
-                      ? Spacer(
-                          flex: weeksList.first.first.weekday - 1,
-                        )
-                      : const SizedBox(),
-              Flexible(
-                flex: centerMonthName ? 1 : weeksList.first.length,
-                child:
-                    monthNameBuilder?.call(context, month.month, month.year) ??
-                        DefaultMonthNameView(
-                          month: month,
-                          year: month.year,
-                          monthNameTextStyle: const TextStyle(
-                            fontSize: 15,
-                            fontWeight: FontWeight.w600,
-                            color: Color(0xFFEFD23C),
-                          ),
-                          monthNameDisplay: MonthDisplay.short,
-                        ),
-              ),
-            ],
-          ),
-          Column(
-            children: [
-              ...weeksList
-                  .map(
-                    (week) => WeekView(
-                      week,
-                      weeksSeparator: weeksSeparator,
-                      onDayPressed: onDayPressed,
-                      selectedDate: selectedDate,
-                      selectedDateCardBuilder: selectedDateCardBuilder,
-                      selectedDateCardAnimationCurve: selectedDateCardAnimationCurve,
-                      selectedDateCardAnimationDuration: selectedDateCardAnimationDuration,
-                    ),
-                  )
-                  .toList(),
-            ],
-          ),
-          const SizedBox(height: 20),
-        ],
-      ),
-=======
     return Column(
       children: <Widget>[
         /// display the default month header if none is provided
@@ -173,6 +106,11 @@
                     dayStyle: dayStyle,
                     appointmentBadgeStyle: appointmentBadgeStyle,
                     isCalendarMode: isCalendarMode,
+                    selectedDateCardBuilder: selectedDateCardBuilder,
+                    selectedDateCardAnimationCurve:
+                        selectedDateCardAnimationCurve,
+                    selectedDateCardAnimationDuration:
+                        selectedDateCardAnimationDuration,
                   ),
                 )
                 .toList(),
@@ -180,7 +118,6 @@
         ),
         const SizedBox(height: 20),
       ],
->>>>>>> 00cdacfc
     );
   }
 }