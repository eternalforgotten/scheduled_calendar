--- conflicted
+++ resolved
@@ -41,12 +41,9 @@
     required this.role,
     required this.clientCardStyle,
     required this.onClientCardButtonPressed,
-<<<<<<< HEAD
     required this.interaction,
-=======
     required this.performerCardStyle,
     required this.onPerformerCardButtonPressed,
->>>>>>> 542667cb
   });
 
   final Month month;
