--- conflicted
+++ resolved
@@ -34,15 +34,14 @@
     this.displayYearInMonthName = false,
     this.monthNameLocale,
     this.isCalendarMode = false,
-    required this.appointmentBadgeStyle,
-    required this.monthCustomNames,
+    this.appointmentBadgeStyle = const AppointmentBadgeStyle(),
+    this.monthCustomNames = const {},
   });
 
   final Month month;
   final bool centerMonthName;
   final Widget weeksSeparator;
   final DateBuilder? dayBuilder;
-  final DateCallback? onDayPressed;
   final bool startWeekWithSunday;
   final MonthNameBuilder? monthNameBuilder;
   final DateTime? minDate;
@@ -58,11 +57,8 @@
   final ScheduledCalendarDayStyle dayStyle;
   final bool isCalendarMode;
   final AppointmentBadgeStyle appointmentBadgeStyle;
-<<<<<<< HEAD
   final Map<int, String> monthCustomNames;
   final ValueChanged<DateTime?>? onDayPressed;
-=======
->>>>>>> ac83949a
 
   @override
   Widget build(BuildContext context) {
