/// enum for month name displaying
enum MonthNameDisplay {
  full,
  short,
}

/// enum indicating the pagination enpoint direction
enum PaginationDirection {
  up,
  down,
}

<<<<<<< HEAD
enum CalendarInteraction {
  dateCard,
  action,
  disabled,
=======
/// enum for user's role
enum Role {
  performer,
  client,
>>>>>>> 00cdacfc
}<|MERGE_RESOLUTION|>--- conflicted
+++ resolved
@@ -10,15 +10,15 @@
   down,
 }
 
-<<<<<<< HEAD
+/// enum for defining calendar interaction
 enum CalendarInteraction {
   dateCard,
   action,
   disabled,
-=======
+}
+
 /// enum for user's role
 enum Role {
   performer,
   client,
->>>>>>> 00cdacfc
 }