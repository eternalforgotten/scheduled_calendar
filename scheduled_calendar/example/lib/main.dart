import 'package:flutter/material.dart';
import 'package:scheduled_calendar/scheduled_calendar.dart';

void main() {
  runApp(const MyApp());
}

class MyApp extends StatelessWidget {
  const MyApp({super.key});

  // This widget is the root of your application.
  @override
  Widget build(BuildContext context) {
    return MaterialApp(
      title: 'Flutter Demo',
      theme: ThemeData(
        // This is the theme of your application.
        //
        // TRY THIS: Try running your application with "flutter run". You'll see
        // the application has a blue toolbar. Then, without quitting the app,
        // try changing the seedColor in the colorScheme below to Colors.green
        // and then invoke "hot reload" (save your changes or press the "hot
        // reload" button in a Flutter-supported IDE, or press "r" if you used
        // the command line to start the app).
        //
        // Notice that the counter didn't reset back to zero; the application
        // state is not lost during the reload. To reset the state, use hot
        // restart instead.
        //
        // This works for code too, not just values: Most code changes can be
        // tested with just a hot reload.
        colorScheme: ColorScheme.fromSeed(seedColor: Colors.deepPurple),
        useMaterial3: true,
      ),
      home: const MyHomePage(title: 'Flutter Demo Home Page'),
    );
  }
}

class MyHomePage extends StatefulWidget {
  const MyHomePage({super.key, required this.title});

  // This widget is the home page of your application. It is stateful, meaning
  // that it has a State object (defined below) that contains fields that affect
  // how it looks.

  // This class is the configuration for the state. It holds the values (in this
  // case the title) provided by the parent (in this case the App widget) and
  // used by the build method of the State. Fields in a Widget subclass are
  // always marked "final".

  final String title;

  @override
  State<MyHomePage> createState() => _MyHomePageState();
}

class _MyHomePageState extends State<MyHomePage> {
  @override
  Widget build(BuildContext context) {
    return Scaffold(
      backgroundColor: Colors.black,
      appBar: AppBar(
        backgroundColor: Colors.black.withOpacity(0.3),
        centerTitle: true,
        title: const Text(
          'Расписание',
          style: TextStyle(
            color: Colors.white,
          ),
        ),
      ),
      body: Center(
        child: ScheduledCalendar(
          minDate: DateTime(2023, 3, 3),
          maxDate: DateTime(2023, 6, 16),
          initialDate: DateTime(2023, 3, 5),
<<<<<<< HEAD
          monthCustomNames: const {
            1: 'Янв.',
            2: 'Фев.',
            3: 'Мар.',
            4: 'Апр.',
            5: 'Май',
            6: 'Июн.',
            7: 'Июл.',
            8: 'Авг.',
            9: 'Сен.',
            10: 'Окт.',
            11: 'Ноя.',
            12: 'Дек.',
=======
          selectedDateCardAnimationCurve: Curves.easeInOutBack,
          selectedDateCardAnimationDuration: const Duration(milliseconds: 300),
          selectedDateCardBuilder: (context, date) {
            return Container(
              height: 50,
              color: Colors.green,
              alignment: Alignment.center,
              child: Text(date.toString()),
            );
          },
          onDayPressed: (date) {
            showDialog(
              context: context,
              builder: (context) {
                return AlertDialog(
                  content: Text(date.toString()),
                );
              },
            );
>>>>>>> ac83949a
          },
        ),
      ),
    );
  }
}<|MERGE_RESOLUTION|>--- conflicted
+++ resolved
@@ -75,7 +75,6 @@
           minDate: DateTime(2023, 3, 3),
           maxDate: DateTime(2023, 6, 16),
           initialDate: DateTime(2023, 3, 5),
-<<<<<<< HEAD
           monthCustomNames: const {
             1: 'Янв.',
             2: 'Фев.',
@@ -89,7 +88,7 @@
             10: 'Окт.',
             11: 'Ноя.',
             12: 'Дек.',
-=======
+          },
           selectedDateCardAnimationCurve: Curves.easeInOutBack,
           selectedDateCardAnimationDuration: const Duration(milliseconds: 300),
           selectedDateCardBuilder: (context, date) {
@@ -109,7 +108,6 @@
                 );
               },
             );
->>>>>>> ac83949a
           },
         ),
       ),
