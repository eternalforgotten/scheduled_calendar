--- conflicted
+++ resolved
@@ -103,7 +103,6 @@
         actions: [FloatingActionButton(onPressed: _toggle)],
       ),
       body: Center(
-<<<<<<< HEAD
         child: Padding(
           padding: const EdgeInsets.all(20),
           child: Column(
@@ -148,7 +147,7 @@
                   ),
                   focusedDateCardBuilder: (_, date) => PerformerCard(
                     date,
-                    periods: const [],
+                    initialPeriods: const [],
                     onPerformerCardButtonPressed: (_) {},
                   ),
                   dayStyle: const ScheduledCalendarDayStyle(
@@ -169,64 +168,6 @@
               CalendarAppointmentView(calendarAppointment: calendarAppointment),
             ],
           ),
-=======
-        child: ScheduledCalendar(
-          isWorkDay: (date) {
-            final condition = date.day == 8 || date.day == 17;
-            return condition;
-          },
-          selectionModeConfig: SelectionModeConfig(
-            onSelectionEnd: (list) {},
-          ),
-          interaction: interaction,
-          minDate: DateTime(2023, 9, 7),
-          maxDate: DateTime(2023, 11, 16),
-          initialDate: DateTime(2023, 9, 9),
-          monthNameStyle: const ScheduleCalendarMonthNameStyle(
-            centerMonthName: true,
-            monthCustomNames: {
-              1: 'Янв.',
-              2: 'Фев.',
-              3: 'Мар.',
-              4: 'Апр.',
-              5: 'Май',
-              6: 'Июн.',
-              7: 'Июл.',
-              8: 'Авг.',
-              9: 'Сен.',
-              10: 'Окт.',
-              11: 'Ноя.',
-              12: 'Дек.',
-            },
-          ),
-          calendarFooter: ScheduleInscription(DateTime(2023, 9, 11)),
-          focusedDateCardAnimationCurve: Curves.easeInOutBack,
-          focusedDateCardAnimationDuration: const Duration(milliseconds: 300),
-          dayFooterBuilder: (_, date) => const Text(
-            'Вых',
-            style: TextStyle(fontSize: 12, color: Colors.white38),
-          ),
-          focusedDateCardBuilder: (_, date) {
-            return PerformerCard(
-              date,
-              initialPeriods: periods,
-              onPerformerCardButtonPressed: (_) {},
-            );
-          },
-          dayStyle: const ScheduledCalendarDayStyle(
-              currentDayTextStyle: TextStyle(
-                color: Colors.yellowAccent,
-              ),
-              weekdayCustomNames: {
-                1: 'Пн',
-                2: 'Вт',
-                3: 'Ср',
-                4: 'Чт',
-                5: 'Пт',
-                6: 'Сб',
-                7: 'Вс',
-              }),
->>>>>>> 033a7762
         ),
       ),
     );
